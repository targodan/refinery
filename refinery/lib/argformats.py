#!/usr/bin/env python3
# -*- coding: utf-8 -*-
"""
## Multibin Syntax

Many refinery units receive arguments which represent binary data, and usually these arguments can
be given in **multibin** format, which is a special syntax which allows to preprocess data with a
number of **handlers**. For example, the multibin expression `md5:password` preprocesses the
argument `password` (which is understood as its UTF8 encoding by default) using the `md5` handler,
which returns the MD5 hash of the input data. Consequently, the output of

    emit md5:password | hex -R

would be the string `5F4DCC3B5AA765D61D8327DEB882CF99`. The most important basic handlers to know
are:

- `s:string` disables all further preprocessing and interprets `string` as an UTF8 encoded string
- `u:string` same, but as an UTF16-LE encoded string
- `h:string` assumes that `string` is a hexadecimal string and returns the decoded byte sequence.
- any unit's name can be prefixed to the string, i.e. `esc:\\n` corresponds to the line break character.

If a multibin argument does not use any handler, refinery first interprets the string as the path
of an existing file on disk and attempts to return the contents of this file. If this fails, the
UTF8 encoding of the string is returned.

The handlers `copy` and `cut` as well as their shortcuts `c` and `x` are **final** handlers like
the above example `s`, i.e. the string that follows `copy:` will not be interpreted as a multibin
expression. Indeed, `copy` and `cut` expect the remaining string to be in Python slice syntax,
where the second part of the slice specifies the length rather than the end of the buffer. For
example, `copy:5:4` would copy four bytes from the input data at offset 5. When `cut` us used instead,
these four bytes are also removed from the input data after copying them. All `cut` operations are
performed in the order in which the arguments are specified on the command line. For example:
```
emit 1234 | cca x::1 x::1
```
will output the string `3412`.

The modifiers `s`, `u`, `h`, `copy` (or `c`), and `cut` (or `x`) along with using unit modifiers
should cover most use cases. To learn about other existing modifiers, refer to the rest of this
documentation.

## Arguments For Handlers

Neither `refinery.lib.argformats.DelayedArgument.s`, `refinery.lib.argformats.DelayedArgument.u`,
nor `refinery.lib.argformats.DelayedArgument.h` require any additional arguments except for the
input string that they are applied to. However, if a refinery unit is used as a handler, there is
an option to add arguments to the handler that will be passed to the unit as command-line
arguments. For example, the following will output the hexadecimal text representation of the MD5
hash of the string "password":

    emit md5[-t]:password

Inside the square brackets that follow the handler name, arguments are separated by commas. This
also means that arguments passed to handlers in this way cannot contain any commas. There is no
escape sequence, but it is possible to use nested multibin expressions to work around this. For
example, the multibin expression `q:1%2c2%2c3` corresponds to the string `1,2,3` and the output
of the following command will be `2,4,5`:

    emit repl[q:1%2c2%2c3,2]:1,2,3,4,5

The first argument to the `refinery.repl` unit is the multibin argument `q:1%2c2%2c3`, which uses
the `refinery.lib.argformats.DelayedArgument.q` handler to return `1,2,3`. The second argument to
this unit-based handler is `2`, separated from the previous one by a comma. Hence, `refinery.repl`
will replace all occurrences of `1,2,3` in the input with just `2`.

Some of the more complex non-unit handlers also have optional arguments.

## Technical Details

This module implements all argument parser types for the binary refinery. Notable classes for the
command line use are the following:

- `refinery.lib.argformats.DelayedBinaryArgument` (used almost everywhere)
- `refinery.lib.argformats.DelayedNumSeqArgument` (used by children of `refinery.units.blockwise.ArithmeticUnit`)
- `refinery.lib.argformats.DelayedRegexpArgument` (used by `refinery.rex`, `refinery.resub`)

All of the above classes inherit from `refinery.lib.argformats.DelayedArgument`. The following
mainly applies to `refinery.lib.argformats.DelayedBinaryArgument`, but the other two parsers work
similar. The classes implement the various modifiers which are available to multibin expressions.

The reason why these parsers have **"delayed"** in their name is that they allow the implementation
of handlers which require input data to be present, like the handlers `copy` and `cut`, which are
implemented in `refinery.lib.argformats.DelayedBinaryArgument.copy` and
`refinery.lib.argformats.DelayedBinaryArgument.cut`, respectively. These expressions can not be
evaluated immediately after the command line is parsed, but only as soon as input data becomes
available for processing.

As explained above, each refinery unit defines a (non-final) modifier. The expression `b64:Zm9v`,
for example, corresponds to the binary string `foo` - the unit `refinery.b64` is used to decode the
string `Zm9v` to `foo`. Arguments can be passed to units in square brackets and separated by commas,
but there is no support for escaping comma characters (see the previous section for more details).

## Examples

1. The multibin expression `xor[0xAA]:b64:2c/J2M/e` will return the binary string `secret`; the
   string `2c/J2M/e` is base64-decoded using `refinery.b64` and then each byte is xor'ed with the
   key `0xAA` by the unit `refinery.xor`.
2. The expression `hex[-R]:sha256:read:foobar.txt` is the hexadecimal representation of the SHA256
   hash of the contents of the file `foobar.txt` on disk.
"""
from __future__ import annotations

import ast
import builtins
import itertools
import inspect
import re
import sys

from abc import ABC, abstractmethod
from pathlib import Path
from argparse import ArgumentTypeError
from contextlib import suppress
from functools import update_wrapper, reduce, lru_cache
from typing import TYPE_CHECKING, get_type_hints
from typing import AnyStr, Deque, Optional, Tuple, Union, Mapping, Any, List, TypeVar, Iterable, ByteString, Callable

from refinery.lib.frame import Chunk
from refinery.lib.tools import isbuffer, infinitize, one, normalize_to_identifier, exception_to_string
from refinery.lib.types import NoMask, RepeatedInteger
from refinery.lib.meta import is_valid_variable_name, metavars, Percentage

if TYPE_CHECKING:
    from refinery import Unit

FinalType = TypeVar('FinalType')
DelayedType = Callable[[ByteString], FinalType]
MaybeDelayedType = Union[DelayedType[FinalType], FinalType]

_DEFAULT_BITS = 64
_REVERSE_SIGN = '!'


class ParserError(ArgumentTypeError):
    """
    An exception raised by the `refinery.lib.argformats.PythonExpression` parser.
    """
    pass


class ParserVariableMissing(ParserError):
    """
    Raised when the `refinery.lib.argformats.PythonExpression` parser fails to evaluate an
    expression because of a missing variable.
    """
    pass


class LazyEvaluation:
    """
    Empty parent class for any unit that throws `refinery.lib.argformats.TooLazy`.
    """
    pass


class PythonExpression:
    """
    Implements a parser for any Python expression with a prescribed set of variable
    names permitted to occur in the expression. The resulting object is a callable
    which can be given the string representation of such an expression. In turn, the
    result of this operation is either the value of the expression if no variables
    were present, or a callable which expects keyword arguments corresponding to the
    permitted variable names.
    """
    def __init__(self, definition: AnyStr, *variables, constants=None, all_variables_allowed=False, mask=None):
        self.definition = definition = definition.strip()
        if not isinstance(definition, str):
            definition = definition.decode('utf8')
        constants = constants or {}
        variables = set(variables) | set(constants)
        try:
            expression = ast.parse(definition, mode='eval')
        except Exception as error:
            raise ParserError(F'The provided expression could not be parsed: {definition!s}; {exception_to_string(error)}')

        class Postprocessor(ast.NodeTransformer):
            if sys.version_info >= (3, 8):
                def visit_Constant(self, node: ast.Constant):
                    if not isinstance(node.value, str):
                        return node
                    return ast.Constant(value=node.value.encode('utf8'))
            else:
                def visit_Str(self, node: ast.Str):
                    return ast.Bytes(s=node.s.encode('utf8'))

            def visit_MatMult(self, node: ast.MatMult) -> Any:
                return ast.BitXor()

            def visit_BinOp(self, node: ast.BinOp) -> Any:
                node = self.generic_visit(node)
                if mask in (NoMask, None):
                    return node
                if not isinstance(node.op, (ast.Add, ast.Mult, ast.Sub, ast.LShift, ast.Pow)):
                    return node
                return ast.BinOp(node, ast.BitAnd(), ast.Constant(mask))

            def visit_UnaryOp(self, node: ast.UnaryOp) -> Any:
                node = self.generic_visit(node)
                if mask in (NoMask, None):
                    return node
                if not isinstance(node.op, (ast.UAdd, ast.USub, ast.Invert)):
                    return node
                return ast.BinOp(node, ast.BitAnd(), ast.Constant(mask))

        expression = ast.fix_missing_locations(Postprocessor().visit(expression))
        nodes = ast.walk(expression)

        try:
            if type(next(nodes)) != ast.Expression:
                raise ParserError(F'Unknown error parsing the expression: {definition!s}')
        except StopIteration:
            raise ParserError('The input string is not a Python expression.')

        names = {node for node in nodes if isinstance(node, ast.Name)}
        names = {node.id for node in names} - {node.id for node in names if isinstance(node.ctx, ast.Store)}
        names.difference_update(dir(builtins))
        names.difference_update(globals())
        if not all_variables_allowed and not names <= variables:
            raise ParserVariableMissing(
                'the following variable names are unknown: {}'.format(', '.join(names - variables)))

        self.variables = names
        self.constants = constants
        self.expression = compile(expression, '<string>', 'eval')

    def __str__(self):
        return self.definition

    def __call__(self, mapping: dict = None, **values):
        if mapping is not None:
            values, tmp = mapping, values
            values.update(tmp)
        variables = dict(values)
        for v in self.variables.difference(variables):
            try:
                variables[v] = values[v]
            except KeyError:
                raise ParserVariableMissing(v)
        variables.update(self.constants)
        return eval(self.expression, None, variables)

    @classmethod
    def Lazy(cls, definition: str):
        return cls(definition, all_variables_allowed=True)

    @classmethod
    def Evaluate(cls, definition: str, values: dict):
        """
        Creates a new `refinery.lib.argformats.PythonExpression` object based on `definition` and
        evaluates it based on the variable mapping `values`. If a variable used in the expression
        is missing, a `refinery.lib.argformats.ParserVariableMissing` exception is raised.
        """
        expression = cls(definition, all_variables_allowed=True)
        for name in expression.variables:
            if name not in values:
                raise ParserVariableMissing(name)
        return expression(values)


class SliceAgain(LazyEvaluation):
    """
    Raised by `refinery.lib.argformats.sliceobj` to indicate that meta variables
    are required to compute this slice.
    """
    def __init__(self, expr: Union[DelayedBinaryArgument, str]):
        self.expr = expr

    def __call__(self, data):
        expression = self.expr
        if pending(expression):
            expression = expression(data).decode('utf8')
        return sliceobj(expression, data)


def percent(expression: str):
    """
    Allows specification of percentages.
    """
    if expression.endswith('%'):
        return float(expression[:-1].strip()) / 100
    return float(expression)


def relslice(expression: Union[int, str, slice], data: Optional[Chunk] = None) -> Union[slice, SliceAgain]:
    """
    Uses `refinery.lib.argformats.sliceobj` to parse a slice from the input, but
    interprets the second part of the slice as a relative length (which can also
    be negative).
    """
    bounds = sliceobj(expression, data)
    if (stop := bounds.stop) is not None:
        start = bounds.start or 0
        stop += start
        if (step := bounds.step) is None and stop < start:
            step = -1
        bounds = slice(start, stop, step)
    return bounds


def sliceobj(expression: Union[int, str, slice], data: Optional[Chunk] = None, range=False, final=False) -> Union[slice, SliceAgain]:
    """
    Uses `refinery.lib.argformats.PythonExpression` to parse slice expressions
    where the bounds can be given as arithmetic expressions. For example, this
    argument format type will process the string `0x11:0x11+4*0x34` as the slice
    object `slice(17, 225, None)`.
    """
    if isinstance(expression, (slice, SliceAgain)):
        return expression
    if isinstance(expression, int):
        return slice(expression, expression + 1, 1)
    if isinstance(expression, (bytes, bytearray)):
        expression = expression.decode('utf8')

    if data is None:
        variables = {}
    else:
        variables = metavars(data)
        if is_valid_variable_name(expression):
            try:
                return sliceobj(variables[expression], data, final=True)
            except Exception:
                pass

    sliced = expression and expression.split(':') or ['', '']

    if not sliced or len(sliced) > 3:
        raise ArgumentTypeError(F'The expression "{expression}" is not a valid slice.')
    try:
        sliced = [None if not t else PythonExpression.Evaluate(t, variables) for t in sliced]
    except ParserVariableMissing:
        if final:
            raise
        elif data is not None:
            parser = DelayedNumSeqArgument(expression)
            return sliceobj(parser(data), data, range, final=True)
        else:
            return SliceAgain(expression)
    if len(sliced) == 1:
        k = sliced[0]
        if not range:
            return slice(k, k + 1) if k + 1 else slice(k, None, None)
        return slice(0, k, 1)
    if range:
        range_defaults = (0, None, 1)
        k = len(range_defaults) - len(sliced)
        if k > 0:
            sliced.extend(range_defaults[-k:])
    for k, item in enumerate(sliced):
<<<<<<< HEAD
        if item is None or isinstance(item, (int, float)):
            # Allowing floats, for unit sigsnip
=======
        if item is None:
            if range:
                sliced[k] = range_defaults[k]
            continue
        if isinstance(item, int):
>>>>>>> 751dc237
            continue
        if isbuffer(item) and len(item) in (1, 2, 4, 8, 16):
            sliced[k] = int.from_bytes(item, 'little')
            continue
        raise TypeError(F'The value {item!r} of type {type(item).__name__} cannot be used as a slice index.')
    return slice(*sliced)


def slicerange(expression: Union[int, str, slice], data: Optional[Chunk] = None, final=False) -> Union[slice, SliceAgain]:
    return sliceobj(expression, data=data, range=True, final=final)


def utf8(x: str):
    """
    Returns the UTF8 encoding of the given string.
    """
    return x.encode('UTF8')


class IncompatibleHandler(ArgumentTypeError):
    """
    This exception is generated when `refinery.lib.argformats.DelayedArgument` handlers
    are chained in an incompatible way.
    """
    def __init__(self, type_expected, type_observed, modifier):
        self.type_expected = type_expected
        self.type_observed = type_observed
        self.modifier = modifier
        modifier_name = F'handler {modifier}' if modifier else 'default handler'
        super().__init__('{} received {} but expected {}'.format(
            modifier_name,
            type_observed.__name__,
            type_expected.__name__
        ))


class TooLazy(Exception):
    """
    Exception which indicates that an argument parser requires input data before it can be
    evaluated.
    """
    pass


class VariableMissing(ArgumentTypeError):
    """
    Exception which indicates that a `refinery.lib.meta` variable was missing during evaluation
    of a Python expression.
    """
    def __init__(self, name):
        super().__init__(F'The variable {name} is not defined.')
        self.name = name


class DelayedArgumentDispatch:
    """
    This class is used as a decorator for the default handler of classes that inherit from
    `refinery.lib.argformats.DelayedArgument`. After decorating the routine `handler` with
    `refinery.lib.argformats.DelayedArgumentDispatch`, `handler.register` can be used to
    register additional handlers.
    """
    class Wrapper:
        def can_handle(self, *a): return self.ego.can_handle(*a)
        def terminates(self, *a): return self.ego.terminates(*a)

        def __init__(self, ego, arg):
            self.ego = ego
            self.arg = arg

        def __call__(self, *args, **kwargs):
            return self.ego(self.arg, *args, **kwargs)

        def __getattr__(self, key):
            return getattr(self.ego, key)

    @classmethod
    def Inherit(cls, parent: DelayedArgument):
        def wrap(method):
            dispatcher = cls(method)
            parent_dispatcher = parent.handler
            dispatcher.handlers.update(parent_dispatcher.handlers)
            dispatcher.final.update(parent_dispatcher.final)
            dispatcher.units = parent_dispatcher.units
            return dispatcher
        return wrap

    def __init__(self, method):
        update_wrapper(self, method)
        self.default = method
        self.handlers = {}
        self.final = {}
        self.units = {}

    def _get_unit(self, name: str, *args) -> Optional[Unit]:
        name, rev, empty = normalize_to_identifier(name).partition(_REVERSE_SIGN)
        if empty:
            return None
        uhash = hash((name,) + args)
        if uhash in self.units:
            return self.units[uhash]
        from refinery import load
        unit = load(name)
        unit = unit and unit.assemble(*args).log_detach()
        if rev == _REVERSE_SIGN:
            unit = -unit
        self.units[uhash] = unit
        return unit

    def __get__(self, instance, t=None):
        return self.Wrapper(self, instance)

    def __call__(self, instance: DelayedArgument, data, modifier=None, *args):
        try:
            handler = self.default if modifier is None else self.handlers[modifier]
        except KeyError:
            unit = self._get_unit(modifier, *args)
            if not unit:
                raise ArgumentTypeError(F'failed to build unit {modifier}')
            result = list(unit.act(data))
            if not result:
                return B''
            return B''.join(result) if len(result) > 1 else result[0]
        else:
            name = next(itertools.islice(inspect.signature(handler).parameters.values(), 1, None)).name
            hint = get_type_hints(handler).get(name, None)
            if hint == Iterable[type(data)]:
                data = (data,)
            if hint == str and isbuffer(data):
                if not isinstance(data, (bytes, bytearray)):
                    data = bytes(data)
                data = data.decode('utf8')
            return handler(instance, data, *args)

    def can_handle(self, modifier, *args):
        return modifier in self.handlers or bool(self._get_unit(modifier, *args))

    def terminates(self, modifier):
        """
        Indicates whether the given registered modifier is final.
        """
        return self.final.get(modifier, False)

    def register(self, *modifiers, final=False):
        """
        Registers a new modifier handler.
        """
        def _register(method):
            for modifier in modifiers:
                self.handlers[modifier] = method
                self.final[modifier] = final
            return method
        return _register


def LazyPythonExpression(expression: str) -> MaybeDelayedType[Any]:
    """
    Wraps the given expression for use as a `refinery.lib.argformats.multibin` expression. If it
    contains no variables, the expression is evaluated immediately, otherwise the function returns
    a callable that will evaluate the given expression on an incoming `refinery.lib.frame.Chunk`.
    """
    expression = expression.strip()
    if match := re.fullmatch(R'([1-9][0-9]?)%', expression):
        return Percentage(int(match[1]) / 100)
    if match := re.fullmatch(R'(?i)(?P<digits>[1-9][0-9]*|0)(?P<unit>[KMGTPE]B?)', expression):
        unit = match['unit'].upper()
        k = 'KMGTPE'.index(unit[0])
        return int(match['digits']) * (1000 ** k)
    if (parser := PythonExpression.Lazy(expression)).variables:
        def evaluate(data: Chunk):
            try:
                result = parser(metavars(data))
            except ParserVariableMissing:
                # It is possible that a byte string can accidentally look like a valid Python
                # expression, e.g.: B0fGtH*9/HKlwT:
                definition = parser.definition
                if isinstance(definition, str):
                    definition = definition.encode('utf8')
                return definition
            else:
                return result
        return evaluate
    else:
        return parser()


class DelayedArgument(LazyEvaluation):
    """
    This base class for delayed argument parsers implements parsing expressions into supported modifiers.
    When `reverse` is set to `True`, the multibin expression is expected to have suffixes for handlers
    rather than prefixes. If the `seed` value is specified, the expression is expected to only contain
    a chain of handlers, and the given seed will be used as the initial value to be passed to them.
    """
    _ARG_BEGIN_TOKEN = '['
    _ARG_CLOSE_TOKEN = ']'
    _ARG_SPLIT_TOKEN = ','
    _CMD_SPLIT_TOKEN = ':'

    def __init__(self, expression: str, reverse: bool = False, seed=None):
        self.expression = expression
        self.modifiers = []
        self.finalized = False
        if seed is not None:
            if reverse:
                if not expression.startswith(':'):
                    expression = F':{expression}'
            else:
                if not expression.endswith(':'):
                    expression = F'{expression}:'
        while not self.finalized:
            name, arguments, newexpr = self._split_modifier(expression, reverse)
            if not name or not self.handler.can_handle(name, *arguments):
                break
            self.modifiers.append((name, arguments))
            expression = newexpr
            if self.handler.terminates(name):
                self.finalized = True
        if seed is not None:
            if expression:
                rt = 'reverse ' if reverse else ''
                raise ValueError(F'{rt}expression {self.expression} with seed {seed} was not fully parsed.')
            self.seed = seed
        else:
            self.seed = expression
        self.modifiers.reverse()

    def _split_expression(self, expression: str, reverse: bool = False) -> Tuple[str, Optional[str]]:
        argument_list_visited = False
        brackets = 0
        inc = self._ARG_BEGIN_TOKEN
        dec = self._ARG_CLOSE_TOKEN
        itx = enumerate(expression)
        if reverse:
            inc, dec = dec, inc
            itx = reversed(list(itx))
        for k, character in itx:
            if character == inc:
                if not brackets:
                    if argument_list_visited:
                        # This is the second time we encounter what appears to be an
                        # argument list, before the modifier has ended. This is not
                        # possible, and we decide to assume that no modifier was used.
                        break
                    argument_list_visited = True
                brackets += 1
                continue
            if character == dec:
                if not brackets:
                    break
                brackets -= 1
                continue
            if not brackets and character == self._CMD_SPLIT_TOKEN:
                head = expression[:k]
                tail = expression[k + 1:]
                return (head, tail) if reverse else (tail, head)
        return expression, None

    def _split_modifier(self, expression: str, reverse: bool = False) -> Tuple[Optional[str], Tuple[str], str]:
        brackets = 0
        name = None
        argoffset = 0
        arguments = ()

        rest, expression = self._split_expression(expression, reverse)
        if expression is None:
            return name, arguments, rest
        name = expression

        for k, character in enumerate(expression):
            if character == self._ARG_BEGIN_TOKEN:
                if not brackets:
                    if argoffset:
                        raise ArgumentTypeError(F'Unexpected error parsing "{expression}": Double argument list.')
                    name = expression[:k]
                    argoffset = k + 1
                brackets += 1
                continue
            if character == self._ARG_CLOSE_TOKEN:
                if brackets == 1:
                    arguments += expression[argoffset:k],
                elif not brackets:
                    if argoffset:
                        raise ArgumentTypeError(F'Unable to parse "{expression}": Too many closing brackets.')
                    else:
                        break
                brackets -= 1
                continue
            if character == self._ARG_SPLIT_TOKEN:
                if brackets == 1:
                    arguments += expression[argoffset:k],
                    argoffset = k + 1
            if character == self._CMD_SPLIT_TOKEN and not brackets:
                raise ArgumentTypeError(F'Unexpected error parsing "{expression}".')
        return name, arguments, rest

    def __call__(self, data: Optional[ByteString] = None) -> bytes:
        arg = self.seed
        mod = iter(self.modifiers)
        if not self.finalized:
            mod = itertools.chain(((None, ()),), mod)
        for name, arguments in mod:
            if isbuffer(arg):
                arg = Chunk(arg)
                with suppress(AttributeError):
                    arg.meta.update(data.meta)
            try:
                arg = self.handler(arg, name, *arguments)
            except VariableMissing as v:
                if data is not None:
                    raise
                raise TooLazy from v
            except AttributeError as AE:
                raise ArgumentTypeError(F'failed to apply modifier {name} to incoming data: {AE}') from AE
            if callable(arg):
                if data is None:
                    raise TooLazy
                arg = arg(data)
        return arg

    def __eq__(self, other):
        if isinstance(other, DelayedArgument):
            return other.expression == self.expression
        try:
            # Try to realize on a completely empty chunk of data. If the result equals the
            # other object, we are likely identical and we were too cautious when delaying.
            value = self(B'')
        except Exception:
            return False
        else:
            return value == other

    def default_handler(self, expression: str) -> bytes:
        try:
            return open(expression, 'rb').read()
        except Exception:
            pass
        try:
            return utf8(expression)
        except Exception:
            return expression

    @DelayedArgumentDispatch
    def handler(self, expression) -> bytes:
        return self.default_handler(expression)

    @handler.register('s', 'S', final=True)
    def s(self, string: str) -> bytes:
        """
        The final modifier `s:string` returns the UTF-8 encoded representation of `string`.
        """
        return string.encode('UTF8')

    @handler.register('u', 'U', final=True)
    def u(self, string: str) -> bytes:
        """
        The final modifier `u:string` returns the UTF16 (little endian without BOM) encoded
        representation of `string`.
        """
        return string.encode('UTF-16LE')

    @handler.register('a', 'A', final=True)
    def a(self, string: str) -> bytes:
        """
        The final modifier `a:string` returns the latin-1 encoded representation of `string`.
        """
        return string.encode('LATIN-1')

    @handler.register('h!', 'H!')
    def hexencode(self, string: bytes) -> bytes:
        """
        The modifier `h!` (or `H!`) encodes the input as hexadecimal.
        """
        import base64
        return base64.b16encode(string)

    @handler.register('h', 'H', final=True)
    def h(self, string: str) -> bytes:
        """
        The final modifier `h:string` (or `H:string`) returns the hex decoding of `string`.
        """
        import base64
        return base64.b16decode(string, casefold=True)

    @handler.register('n')
    def n(self, string: bytes) -> bytes:
        """
        The final modifier `n:string` returns the un-escaped version of a string containing
        backslash escape sequences.
        """
        from refinery.units.encoding.esc import esc
        return esc().process(string)

    @handler.register('q', 'Q', final=True)
    def q(self, string: str) -> bytes:
        """
        The final modifier `q:string` (or `Q:string`) returns the url-quote decoding of `string`.
        """
        import urllib.parse
        return urllib.parse.unquote_to_bytes(string)

    @handler.register('read', final=True)
    def read(self, path: str, region: str = None) -> bytes:
        """
        Returns the contents of the file located at the given path. This path may contain
        wildcard characters, but this pattern has to match a single file. It is also possible
        to use the handler as `read[offset]` or as `read[offset:count]` to read `count` many
        bytes from the file at the given offset.
        """
        return self._file(path, region)

    @handler.register('readfrom')
    def readfrom(self, path: bytes, region: str = None) -> bytes:
        """
        A non-final variant of the `refinery.lib.argformats.DelayedArgument.read` handler. This
        handler should only be used to read from path names that were the result of a previous
        handler. Using `readfrom:sample.bin` will cause an error: Since `readfrom` is not final,
        the default handler will be applied to `sample.bin`, feeding the binary contents of the
        file into `readfrom`, but the handler is expecting a path name.
        """
        try:
            path = path.decode('utf8')
        except UnicodeDecodeError:
            raise ArgumentTypeError(
                'The input for the readfrom handler was not a path. Consider using the read '
                'handler instead, which is final.')
        else:
            return self._file(path, region)

    def _file(self, pattern: str, region: str) -> Optional[bytes]:
        def read(data: Optional[Chunk] = None):
            if not region:
                bounds = slice(0, None)
            else:
                bounds = sliceobj(region, data, range=True)
            if bounds.step and bounds.step != 1:
                raise ValueError('Step size is not supported for file slices.')
            with open(path, 'rb') as stream:
                stream.seek(bounds.start or 0)
                return stream.read(bounds.stop)
        try:
            path: Path = one(Path.cwd().glob(pattern))
        except (NotImplementedError, LookupError):
            path: Path = Path(pattern)
        try:
            return read()
        except FileNotFoundError:
            raise ArgumentTypeError(F'File not found: {pattern}')
        except Exception:
            return read

    @handler.register('range', final=True)
    def range(self, region: str) -> bytes:
        """
        Implements the final modifier `range:bounds` to generate a sequence of bytes, where
        `bounds` is parsed as a `refinery.lib.argformats.sliceobj` with one exception: If
        `bounds` is just a single integer, it is interpreted as the upper bound for a sequence
        of bytes starting at zero.
        """
        def compute_range(data: Optional[Chunk] = None):
            try:
                bounds = sliceobj(region, data, range=True)
            except ParserVariableMissing:
                raise TooLazy
            if pending(bounds):
                raise TooLazy
            start = bounds.start or 0
            stop = bounds.stop
            step = bounds.step or 1
            if stop is None:
                return itertools.islice(itertools.count(), start, None, step)
            result = range(start, stop, step)
            if 0 <= start and stop <= 0x100:
                result = bytearray(result)
            return result
        try:
            return compute_range()
        except TooLazy:
            return compute_range

    @handler.register('env', final=True)
    def env(self, name: str) -> bytes:
        """
        The final modifier `env:name` returns the UTF8-encoded value of the environment variable
        with the given name.
        """
        import os
        return os.environ[name]

    @handler.register('pos')
    def pos(self, regex: ByteString, occurrence: int = 0) -> int:
        """
        The handler pos[k=0]:[regex] returns the position of the k-th occurrence of the regular
        expression [regex]. The value `k` can be set to `-1` to return the position of the last
        match. If `k` is a negative value, then the handler returns the offset at the end of the
        match rather than the one at the beginning. If no match is found, the handler returns
        the value `-1`.
        """
        if isinstance(occurrence, str):
            occurrence = int(occurrence, 0)

        def _pos(data: bytearray) -> int:
            it: Iterable[re.Match] = re.finditer(bytes(regex), data, flags=re.DOTALL)

            if occurrence < 0:
                from collections import deque
                matches: Deque[re.Match] = deque()
                while len(matches) < -occurrence:
                    try:
                        matches.append(next(it))
                    except StopIteration:
                        return -1
                for match in it:
                    matches.append(match)
                    matches.popleft()
                return matches[0].end()
            else:
                for k, match in enumerate(it):
                    if k == occurrence:
                        return match.start()
                else:
                    return -1

        return _pos

    @handler.register('rx')
    def rx(self, str: bytes) -> bytes:
        """
        The handler `rx:str` returns a regular expression which matches the exact string
        sequence given by `str`, with special regular expression control characters escaped.
        """
        return re.escape(str)

    @handler.register('c', 'copy', final=True)
    def copy(self, region: str) -> bytes:
        """
        Implements the final modifier `copy:start[:length[:step]]`. It copies `length` bytes
        from the input using step size `step` at offset `start`. If length is not given, it
        defaults to the input length. If step is not given, it defaults to 1.
        """
        def _copy(data: bytearray):
            bounds = relslice(region, data)
            return data[bounds]
        return _copy

    @handler.register('x', 'cut', final=True)
    def cut(self, region: str) -> bytes:
        """
        The handler `cut:region` work like `refinery.lib.argformats.DelayedBinaryArgument.copy`,
        but the bytes are removed from the input data after copying them.
        """
        def _cut(data: Union[bytearray, Chunk]):
            bounds = relslice(region, data)
            result = bytearray(data[bounds])
            del data[bounds]
            return result
        return _cut

    @handler.register('pp')
    def pp(self, input: bytes, region: Union[slice, str] = slice(1, None, 1), separator: bytes = B'/') -> bytes:
        """
        The handler `pp[region=1:,sep=/]:input` splits the input at the given string `sep`
        and reverses the sequence. Parts are then selected according to the `region` parameter,
        which can be any expression in Python slice syntax. Afterwards, the resulting sequence
        is reversed again and joined at the `sep` parameter. For example, the expression

            pp[:2]:/path/to/some/item/and/more

        will return the string `/path/to/some/item`.
        """
        def _pp(data: Optional[Chunk] = None):
            b: slice = sliceobj(region, data=data, final=True)
            pp = input.split(separator)
            pp.reverse()
            pp = pp[b]
            pp.reverse()
            return separator.join(pp)
        try:
            return _pp()
        except TooLazy:
            return _pp

    @handler.register('pb')
    def pb(self, input: bytes, separator: bytes = B'/') -> bytes:
        """
        The handler `pb:input` is equivalent to `pp[0:1]:input` and corresponds to "basename".
        """
        return self.pp(input, slice(0, 1, 1), separator=separator)

    @handler.register('pn')
    def pn(self, path: Union[str, bytes]) -> bytes:
        """
        The handler `pn:/path/to/file.ext` returns `/path/to/file`, i.e. the path without its
        extension. The handler name is short for "path name". If the last part does not have
        any extension, the input path is returned unchanged.
        """
        if not isinstance(path, str):
            path = path.decode('utf8')
        return Path(path).with_suffix('').as_posix().encode()

    @handler.register('px')
    def px(self, path: Union[str, bytes]) -> bytes:
        """
        The handler `px:/path/to/file.ext` returns `ext`, i.e. the extension
        extension. The handler name is short for "path name".
        """
        if not isinstance(path, str):
            path = path.decode('utf8')
        return Path(path).suffix[1:].encode()

    def _interpret_variable(self, name: str, obj: Any):
        if isbuffer(obj) or isinstance(obj, int) or obj is None:
            return obj
        if isinstance(obj, str):
            return utf8(obj)
        if isinstance(obj, (tuple, set, frozenset)):
            obj = list(obj)
        if isinstance(obj, list):
            return obj
        raise ArgumentTypeError(F'The meta variable {name} is of type {type(obj).__name__} and no conversion is known.')

    @handler.register('v', 'var', final=True)
    def var(self, name: str) -> bytes:
        """
        The final handler `var:name` contains the value of the meta variable `name`.
        The variable remains attached to the chunk.
        """
        def extract(data: Chunk):
            meta = metavars(data)
            try:
                result = meta[name]
            except KeyError:
                raise VariableMissing(name)
            return self._interpret_variable(name, result)
        return extract

    @handler.register('eat', final=True)
    def eat(self, name: str) -> bytes:
        """
        The final handler `eat:name` contains the value of the meta variable `name`.
        The variable is removed from the chunk and no longer available to subsequent
        units.
        """
        def extract(data: Chunk):
            try:
                result = data.meta.pop(name)
            except KeyError as K:
                raise VariableMissing(name) from K
            return self._interpret_variable(name, result)
        return extract

    @handler.register('e', 'E', 'eval')
    def eval(self, expression) -> Any:
        """
        Final modifier `e:expression` or `eval:expression`; uses a `refinery.lib.argformats.PythonExpression`
        parser to process expressions. The expression can contain any meta variable that is attached to the
        chunk. The `refinery.cm` unit can be used to attach information such as chunk size and the chunk
        index within the current frame (see `refinery.lib.frame`).
        """
        if isbuffer(expression):
            expression = expression.decode('utf8')
        if not isinstance(expression, str):
            return expression
        return LazyPythonExpression(expression)

    @handler.register('btoi')
    def btoi(self, binary: ByteString, size=None, step=None) -> Iterable[int]:
        """
        The modifier `btoi[size=0,step=0]:data` uses `refinery.lib.chunks.unpack` to convert a
        sequence of bytes into a sequence of integers.

        The optional parameter `size` has to be an integer expression whose absolute value gives
        the size of each encoded number in bytes. Its default value is `0`, which corresponds to
        choosing the size automatically in the following manner: If the length of the buffer is
        uneven, the value 1 is chosen. If the length modulo 4 is nonzero, the value 2 is chosen. If
        the length is divisible by 4, then 4 is chosen. To unpack as big endian as opposed to the
        default little endian, a negative value for `size` has to be specified. The absolute value
        of `size` will be used.

        By default, integers are parsed from the input buffer at offsets that are integer multiples
        of the block size. The optional parameter `step` can be used to override this behavior. For
        example, `btoi[2,1]` can be used to read 16-bit values at each byte offset.
        """
        from refinery.lib import chunks
        size = int(size, 0) if size else 0
        step = int(step, 0) if step else 0
        bigE = size < 0
        size = abs(size)
        if not size:
            n = len(binary)
            if n % 2:
                size = 1
            elif n % 4:
                size = 2
            else:
                size = 4
        return list(chunks.unpack(binary, size, bigE, step))

    @handler.register('itob')
    def itob(self, integers: Iterable[int], size=None) -> ByteString:
        """
        The modifier `itob[size=0]:integers` is the inverse of `btoi` and works in the same way,
        except that the case `size=0` is handled in the following way: The handler inspects all
        integers in the input and determines the minimum block size required to pack all of them.
        """
        from refinery.lib import chunks
        size = int(size, 0) if size else 0
        bigE = size < 0
        size = abs(size)
        if not size:
            def byte_length(n: int):
                width, overflow = divmod(n.bit_length(), 8)
                if overflow: width += 1
                return width
            if not isinstance(integers, list):
                integers = list(integers)
            size = max((byte_length(n) for n in integers), default=1)
            size = max(size, 1)
        else:
            mask = (1 << (size * 8)) - 1
            integers = (integer & mask for integer in integers)
        return chunks.pack(integers, size, bigE)

    @handler.register('inc')
    def inc(self, it: Iterable[int], precision=None) -> Iterable[int]:
        """
        The modifier `inc:it` or `inc[N=64]:it` expects a sequence `it` of integers (a binary
        string is interpreted as the sequence of its byte values), iterates it cyclically and
        perpetually adds an increasing counter to the result. If the number `N` is nonzero, then
        the counter is limited to `N` bits.
        """
        precision = precision and int(precision, 0) or _DEFAULT_BITS
        it = infinitize(it)
        if precision:
            def delay(_):
                mask = (1 << precision) - 1
                for a, b in zip(it, itertools.cycle(range(mask + 1))):
                    yield a + b & mask
        else:
            def delay(_):
                for a, b in zip(it, itertools.count()):
                    yield a + b
        return delay

    @handler.register('dec')
    def dec(self, it: Iterable[int], precision=None) -> Iterable[int]:
        """
        Identical to `refinery.lib.argformats.DelayedNumSeqArgument.inc`, but decreasing the counter
        rather than increasing it.
        """
        precision = precision and int(precision, 0) or _DEFAULT_BITS
        it = infinitize(it)
        if precision:
            def delay(_):
                mask = (1 << precision) - 1
                for a, b in zip(it, itertools.cycle(range(mask + 1))):
                    yield a - b & mask
        else:
            def delay(_):
                for a, b in zip(it, itertools.count()):
                    yield a - b
        return delay

    @handler.register('take')
    def take(self, it: Iterable[int], bounds: Optional[str] = None):
        """
        The handler `take[start:stop:step]` expects an integer sequence as input and applies a slice
        to it. Slices are given in Python syntax, so `take[::2]` will extract every second item from
        the incoming data. The default sequence is `1:`, i.e. skipping the first element.
        """
        def sliced(bounds):
            try:
                return it[bounds]
            except TypeError:
                subsequence = itertools.islice(it, bounds.start, bounds.stop, bounds.step)
                if bounds.stop is not None:
                    subsequence = list(subsequence)
                    if all(t in range(0x100) for t in subsequence):
                        subsequence = bytearray(subsequence)
                return subsequence
        bounds = bounds and sliceobj(bounds) or slice(1, None)
        if isinstance(bounds, slice):
            return sliced(bounds)
        return lambda d: sliced(bounds(d))

    @handler.register('cycle')
    def cycle(self, it: Iterable[int]) -> Iterable[int]:
        """
        The `cycle` handler turns a finite integer sequence into an infinitely repeating integer sequence.
        """
        if isinstance(it, itertools.cycle):
            return it
        return itertools.cycle(it)

    @handler.register('rng', final=True)
    def rng(
        self,
        size: str,
    ) -> bytes:
        """
        The `rng:count` handler generates `count` secure random bytes using the Python standard
        library module function `secrets.token_bytes`.
        """
        import secrets
        size = PythonExpression.Lazy(size)
        try:
            _size = size()
        except ParserVariableMissing:
            def finalize(data):
                meta = dict(metavars(data))
                return secrets.token_bytes(size(meta))
            return finalize
        else:
            return secrets.token_bytes(_size)

    @handler.register('prng', final=True)
    def prng(
        self,
        size: str,
        seed: Optional[str] = None
    ) -> bytes:
        """
        The `prng[seed]:count` handler generates `count` random bytes using Python's built-in random
        number generator. The `seed` argument can be omitted, in which case the PRNG will be seeded
        with the current timestamp in nanoseconds.
        """
        import random
        import time

        try:
            randbytes = random.randbytes
        except AttributeError:
            def randbytes(n):
                return bytearray(random.randint(0, 0xFF) for _ in range(n))

        seed = time.time_ns if seed is None else PythonExpression.Lazy(seed)
        size = PythonExpression.Lazy(size)
        try:
            _size = size()
            _seed = seed()
        except ParserVariableMissing:
            def finalize(data):
                meta = dict(metavars(data))
                random.seed(seed(meta))
                return randbytes(size(meta))
            return finalize
        else:
            random.seed(_seed)
            return randbytes(_size)

    @handler.register('accu', final=True)
    def accu(
        self,
        spec: str,
        seed: Optional[str] = None,
        skip: Optional[str] = None,
        precision: Optional[str] = None
    ) -> Iterable[int]:
        """
        The final handler

            accu[seed=0,skip=1,precision=64]:update[#feed]

        expects `seed`, `skip`, `update`, and `feed` to be Python expressions. It generates an infinite integer
        sequence maintaining an internal state `A`: The initial value for `A` is `seed`. Each subsequent state is
        the result of evaluating the `update` expression, which can use the variable `A` to access the current
        state. The next integer value to be generated is the result of evaluating the expression `feed`, which
        may again use the variable `A` to access the internal state. If the `feed` expression is omitted, the
        complete state `A` is emitted in each step. The value of `skip` specifies the number of elements from the
        beginning of the sequence that should be skipped. The value of `precision` specifies the number of bits
        that are used by the internal state variable `A`. You can specify `precision` to be zero if you want the
        result to be an unbounded big integer.

        Instead of a Python expression, the  variable `update` can also be one of the following values, which
        are pre-defined update routines based on popular generators:

        - `@libc`: `A * 0x041C64E6D + 0x003039`
        - `@ansi`: `A * 0x041C64E6D + 0x003039 # (A >> 0x10)`
        - `@msvc`: `A * 0x0000343FD + 0x269EC3 # (A >> 0x10)`
        - `@msvb`: `A * 0x043FD43FD + 0xC39EC3`
        - `@java`: `A * 0x5DEECE66D + 0x00000B`
        - `@mmix`: `A * 6364136223846793005 + 1442695040888963407`
        """
        if spec.startswith('@'):
            try:
                spec = {
                    '@libc': 'A * 0x041C64E6D + 0x003039',
                    '@ansi': 'A * 0x041C64E6D + 0x003039 # (A >> 0x10)',
                    '@msvc': 'A * 0x0000343FD + 0x269EC3 # (A >> 0x10)',
                    '@msvb': 'A * 0x043FD43FD + 0xC39EC3',
                    '@java': 'A * 0x5DEECE66D + 0x00000B',
                    '@mmix': 'A * 6364136223846793005 + 1442695040888963407'
                }[spec]
            except KeyError:
                raise ArgumentTypeError(F'The generator type {spec} is unknown.')
        update, _, feed = spec.partition('#')
        update = PythonExpression.Lazy(update)
        seed = seed or '0'
        seed = PythonExpression.Lazy(seed)
        feed = feed and PythonExpression.Lazy(feed)
        skip = 1 if skip is None else int(skip, 0)
        precision = precision and int(precision, 0) or _DEFAULT_BITS
        mask = precision and (1 << precision) - 1

        def finalize(data: Optional[Chunk] = None):
            @lru_cache(maxsize=512, typed=False)
            def accumulate(A):
                return update(meta, A=A)
            meta = dict(metavars(data))
            A = seed and seed(meta) or 0
            F = feed(meta, A=A) if feed else A
            S = skip
            while True:
                if not S:
                    yield F
                else:
                    S = S - 1
                A = accumulate(A)
                if mask:
                    A &= mask
                F = feed(meta, A=A) if feed else A
        try:
            update(A=seed())
        except ParserVariableMissing:
            return finalize
        else:
            return finalize()

    @handler.register('be')
    def be(self, arg: Union[int, ByteString], size: Optional[str] = None) -> int:
        """
        The handler `be[size=0]:data` converts a binary input into the integer that it encodes in
        big endian format, and vice versa. The optional parameter `size` can be used to specify
        the number of bytes used for encoding integers. For byte string inputs, this parameter is
        used to truncate the input before conversion.
        """
        if size is not None:
            size = int(size, 0)
        if isinstance(arg, int):
            if size is None:
                size, r = divmod(arg.bit_length(), 8)
                size += int(bool(r))
            return arg.to_bytes(max(size, 1), 'big')
        else:
            return int.from_bytes(arg[:size], 'big')

    @handler.register('le')
    def le(self, arg: Union[int, ByteString], size: Optional[str] = None) -> int:
        """
        The handler `be[size=0]:data` converts a binary input into the integer that it encodes in
        little endian format, and vice versa. The optional parameter `size` can be used to specify
        the number of bytes used for encoding integers. For byte string inputs, this parameter is
        used to truncate the input before conversion.
        """
        if size is not None:
            size = int(size, 0)
        if isinstance(arg, int):
            if size is None:
                size, r = divmod(arg.bit_length(), 8)
                size += int(bool(r))
            return arg.to_bytes(max(size, 1), 'little')
        else:
            return int.from_bytes(arg[:size], 'little')

    @handler.register('reduce')
    def reduce(self, it: Iterable[int], reduction: str, seed: Optional[str] = None) -> int:
        """
        The handler `reduce[reduction, seed=0]` has two parameters. The string `reduction` is a
        Python expression that involves the two special variables `S` (the state) and `B`
        (the current block value). This expression is evaluated for every `B` in the incoming
        integer sequence and assigned back to `S`. The starting value of `S` is given by `seed`,
        which has a default value of `0` and must also be given as a Python expression.
        """
        seed = seed and PythonExpression.Lazy(seed)
        reduction = PythonExpression.Lazy(reduction)

        def finalize(data: Optional[Chunk] = None):
            def _reduction(S, B):
                v = reduction(args, S=S, B=B)
                return v
            args = dict(metavars(data))
            return reduce(_reduction, it, seed and seed(args) or 0)

        try:
            return finalize()
        except ParserVariableMissing:
            return finalize


class DelayedBinaryArgument(DelayedArgument):
    """
    A parser for binary arguments. It does not implement any handlers beyond the default handlers that
    are implemented in `refinery.lib.argformats.DelayedArgument`.
    """

    def __call__(self, data: Optional[ByteString] = None) -> bytes:
        value = super().__call__(data=data)
        if not isbuffer(value):
            if isinstance(value, str):
                return value.encode('utf8')
            if not value:
                return B''
            raise ArgumentTypeError(
                F'The expression {self.expression} returned a value of type {type(value).__name__}, '
                R'which could not be converted to a byte string.'
            )
        return value


class DelayedNumSeqArgument(DelayedArgument):
    """
    A parser for sequences of numeric arguments. It does not implement any handlers beyond the default
    handlers that are implemented in `refinery.lib.argformats.DelayedArgument`, but the default handler
    attempts to evalue the input as a Python expression.
    """

    def __init__(self, expression: str, reverse=False, seed=None, typecheck=True, additional_types=None):
        super().__init__(expression, reverse, seed)
        self.typecheck = typecheck
        self.additional_types = additional_types or []

    def default_handler(self, expression: str) -> Iterable[int]:
        """
        Attempts to parse the input expression as a sequence of integers. If this fails, the handler defaults
        to the parent `refinery.lib.argformats.DelayedArgument.default_handler`.
        """
        try:
            with open(expression, 'rb') as stream:
                return stream.read()
        except Exception:
            pass
        try:
            return LazyPythonExpression(expression)
        except Exception:
            if isinstance(expression, str):
                return super().default_handler(expression)
            return expression

    def __call__(self, data: Optional[Union[ByteString, Chunk]] = None) -> Iterable[int]:
        value = super().__call__(data)
        if isbuffer(value):
            return value
        if isinstance(value, str):
            return value.encode()
        if hasattr(value, '__iter__'):
            try:
                if len(value) == 1:
                    return RepeatedInteger(next(iter(value)))
            except TypeError:
                def rewind():
                    yield top
                    yield from it
                it = iter(value)
                top = next(it)
                if not isinstance(top, int):
                    raise ArgumentTypeError(
                        F'The first item {top!r} of the iterable computed from {self.expression} was not an integer.')
                return rewind()
            else:
                return value
        if isinstance(value, float):
            tmp = int(value)
            if float(tmp) == value:
                value = tmp
        if isinstance(value, int):
            return RepeatedInteger(value)
        if not self.typecheck:
            return value
        if self.additional_types:
            typecheck = self.additional_types
            try:
                typecheck = tuple(typecheck)
            except Exception:
                pass
            try:
                if isinstance(value, typecheck):
                    return value
            except Exception:
                pass
        raise ArgumentTypeError(
            F'The value computed from {self.expression} is of type {type(value).__name__} but the unit requested an '
            R'integer or a sequence of integers.'
        )


class DelayedRegexpArgument(DelayedArgument):
    """
    A parser for regular expressions arguments. It implements two additional handlers beyond the ones
    inherited from `refinery.lib.argformats.DelayedArgument`.
    """

    @DelayedArgumentDispatch.Inherit(DelayedArgument)
    def handler(self, expression: str) -> bytes:
        """
        The default handler encodes the input expression as latin-1 to return a binary
        string regular expression.
        Furthermore, the use of named patterns from `refinery.lib.patterns.formats` and
        `refinery.lib.patterns.indicators` is possible by means of the extension format
        `(??name)`. For example, the pattern `e:((??url)\\x00){4}` will match a sequence
        of four URL strings which are all terminated with a null character.
        """
        if '(??' in expression:
            from refinery.lib.patterns import formats, indicators

            def replace(match):
                name = match[1]
                return '(?:{})'.format(formats.get(
                    name, indicators.get(name, match[0])))

            expression = re.sub(
                R'\(\?\?({}|{})\)'.format(
                    '|'.join(p.name for p in formats),
                    '|'.join(p.name for p in indicators)
                ),
                replace,
                expression
            )

        return expression.encode('latin-1')

    @handler.register('f', final=True)
    def format(self, name: str) -> bytes:
        """
        The handler `f:[name]` returns a regular expression for to one of the format types
        supported by `refinery.carve` unit.
        """
        from refinery.lib.patterns import formats
        try:
            return formats[name]
        except LookupError:
            raise ArgumentTypeError(
                F'Based on the prefix "f:", the parser looked for a carve format named "{name}".'
                U' No such format is known; prefix the entire expression with "s:" if this was '
                U'unintended, otherwise correct the format name spelling.')

    @handler.register('yara', 'y', 'Y')
    def yara(self, pattern: bytes) -> bytes:
        """
        The handler `yara:pattern` or `Y:pattern` converts YARA syntax wildcard hexadecimal
        expressions into standard regular expressions. For example, the string `D?` is
        translated to `[\\xD0-\\xDF]`, the expression `[2-6]` becomes `.{2,6}`, and `?D`
        becomes the following substring:
        ```
        [\\x0D\\x1D\\x2D\\x3D\\x4D\\x5D\\x6D\\x7D\\x8D\\x9D\\xAD\\xBD\\xCD\\xDD\\xED\\xFD]
        ```
        Only two-letter hexadecimal sequences with optional `?` wildcards and wildcard
        ranges such as `[2-6]` are substituted, all other characters in the pattern are
        left unchanged.
        """
        def y2r(match: re.Match[bytes]):
            mask = match[2]
            _not = bool(match[1])
            if mask == B'??':
                if _not:
                    raise ArgumentTypeError('Found ~?? in YARA pattern; cannot negate arbitrary wildcard.')
                return B'.'
            if B'?' not in mask:
                pattern = BR'\x%s' % mask
                if not _not:
                    return pattern
            elif mask.endswith(B'?'):
                pattern = BR'\x%c0-\x%cF' % (mask[0], mask[0])
            else:
                pattern = BR'%s' % BR''.join(BR'\x%x%c' % (k, mask[1]) for k in range(0x10))
            return B'[%s%s]' % (_not * B'^', pattern)

        def yara_range(rng: bytes, last: bool):
            bounds = [t.strip() for t in rng[1:-1].split(B'-')]
            if len(bounds) > 2:
                raise ArgumentTypeError(F'Invalid YARA range: {rng}')
            if not any(bounds):
                return B'.*' if last else B'.*?'
            if not bounds[0]:
                bounds[0] = B'0'
            return B'.{%s}' % B','.join(bounds)

        pattern = re.split(BR'(\[\s*\d*(?:\s*-\s*\d*)?\s*\])', pattern)
        length = (len(pattern) // 2) - int(not pattern[~0])
        pattern[0::2] = [re.sub(BR'(~?)([A-Fa-f0-9?]{2})', y2r, c) for c in pattern[::2]]
        pattern[1::2] = [yara_range(b, k == length) for k, b in enumerate(pattern[1::2])]
        pattern = B''.join(pattern)
        return pattern


class DelayedNumberArgument(DelayedArgument):
    """
    A parser for numeric arguments. Implements no handlers beyond the ones inherited from its parent
    `refinery.lib.argformats.DelayedArgument`. The final handler output is expected to be an integer.
    The class can be initialized with numerical bounds and checks the validity of the input after
    having evaluated all handlers.
    """
    def __init__(self, expression: str, min: int, max: int):
        self.min = min
        self.max = max
        super().__init__(expression)

    def __call__(self, data: Union[ByteString, Chunk, None] = None) -> int:
        value = super().__call__(data)
        if not isinstance(value, int):
            tv = type(value).__name__
            raise ArgumentTypeError(F'The value computed from {self.expression} is of type {tv}, it should be an integer.')
        if self.min is not None and value < self.min or self.max is not None and value > self.max:
            a = '-∞' if self.min is None else self.min
            b = u'∞' if self.max is None else self.max
            raise ArgumentTypeError(F'value {value} is out of bounds [{a}, {b}]')
        return value

    def default_handler(self, expression: str) -> int:
        """
        The default handler: Attempts to parse the input expression as an integer.
        """
        return LazyPythonExpression(expression)


class number:
    __name__ = 'number'

    def __init__(self, min=None, max=None):
        self.min = min
        self.max = max

    def __getitem__(self, bounds):
        return self.__class__(bounds.start, bounds.stop)

    def __call__(self, value):
        if isinstance(value, int):
            return value
        try:
            delay = DelayedNumberArgument(value, self.min, self.max)
            try:
                return delay()
            except TooLazy:
                return delay
        except ParserError:
            import re
            match = re.fullmatch('(?:0x)?([A-F0-9]+)H?', value, flags=re.IGNORECASE)
            if not match:
                raise
            return number(F'0x{match[1]}')


number = number()
"""
The singleton instance of a class that uses `refinery.lib.argformats.PythonExpression`
to parse expressions with integer value. This singleton can be slice accessed to
create new number parsers, e.g. `number[0:]` will refuse to parse negative integer
expressions.
"""


def numseq(expression: Union[int, str], reverse=False, seed=None, typecheck=True) -> Union[Iterable[int], DelayedNumSeqArgument]:
    """
    This is the argument parser type that uses `refinery.lib.argformats.DelayedNumSeqArgument`.
    """
    if isinstance(expression, int):
        return RepeatedInteger(expression)
    arg = DelayedNumSeqArgument(expression, reverse=reverse, seed=seed, typecheck=typecheck)
    with suppress(TooLazy):
        return arg()
    return arg


def multibin(expression: Union[str, bytes, bytearray], reverse=False, seed=None) -> Union[bytes, DelayedArgument]:
    """
    This is the argument parser type that uses `refinery.lib.argformats.DelayedBinaryArgument`.
    """
    if not isinstance(expression, str):
        return bytes(expression)
    arg = DelayedBinaryArgument(expression, reverse, seed)
    with suppress(TooLazy):
        return arg()
    return arg


def regexp(expression: str) -> Union[int, bytes, DelayedRegexpArgument]:
    """
    This is the argument parser type that uses `refinery.lib.argformats.DelayedRegexpArgument`.
    """
    arg = DelayedRegexpArgument(expression)
    with suppress(TooLazy):
        return arg()
    return arg


class Option(ABC):
    name: str
    mode: Any

    @abstractmethod
    def __init__(self, name: str):
        raise NotImplementedError

    def __eq__(self, other):
        return str(other) == self.name

    def __hash__(self):
        return hash(self.name)

    def __str__(self):
        return self.name

    def __repr__(self):
        return self.name

    @property
    def value(self):
        return self.mode


def OptionFactory(options: Mapping[str, Any], ignorecase: bool = False):
    """
    The factory produces an argument parser type that accepts the keys of `options`
    as possible values and causes the parsed argument to contain the corresponding
    value from the `options` dictionary.
    """
    try:
        cache = OptionFactory.Cache
    except AttributeError:
        cache = OptionFactory.Cache = {}

    option_description = ','.join(sorted(options))
    option_identifier = hash(option_description)

    try:
        return cache[option_identifier]
    except KeyError:
        pass

    class TheOption(Option):
        def __init__(self, name: str):
            if ignorecase and name not in options:
                needle = name.upper()
                for key in options:
                    if needle == key.upper():
                        name = key
                        break
            if name not in options:
                raise ValueError('The option %s is not one of these: %s' % (name, list(options)))
            self.mode = options[name]
            self.name = name

    TheOption.__qualname__ = F'OptionFactory.Option[{option_description}]'
    cache[option_identifier] = TheOption
    return TheOption


def extract_options(symbols, prefix: str, *exceptions: str):
    """
    A helper function to extract all numeric constants from modules that have a certain
    prefix. `refinery.units.crypto.cipher.StandardCipherUnit` uses this to extract the
    block cipher modes of operation from block cipher modules of the `pycryptodome` library.
    """
    candidates = {
        k[len(prefix):]: getattr(symbols, k, None)
        for k in dir(symbols) if k.startswith(prefix) and all(
            e not in k for e in exceptions
        )
    }
    return {k: v for k, v in candidates.items() if isinstance(v, int)}


def pending(argument: Union[Any, Iterable[Any]]) -> bool:
    """
    This function returns a boolean value which indicates whether the given
    argument is a `refinery.lib.argformats.LazyEvaluation`.
    """
    if isinstance(argument, (list, tuple)):
        return any(pending(x) for x in argument)
    return isinstance(argument, LazyEvaluation)


def manifest(argument: Union[Any, List[Any]], data: bytearray) -> Union[Any, List[Any]]:
    """
    Returns the manifestation of a `refinery.lib.argformats.LazyEvaluation`
    on the given data. This function can change the data.
    """
    if isinstance(argument, (list, tuple)):
        return [manifest(x, data) for x in argument]
    return argument(data) if isinstance(argument, LazyEvaluation) else argument<|MERGE_RESOLUTION|>--- conflicted
+++ resolved
@@ -346,16 +346,11 @@
         if k > 0:
             sliced.extend(range_defaults[-k:])
     for k, item in enumerate(sliced):
-<<<<<<< HEAD
-        if item is None or isinstance(item, (int, float)):
-            # Allowing floats, for unit sigsnip
-=======
         if item is None:
             if range:
                 sliced[k] = range_defaults[k]
             continue
         if isinstance(item, int):
->>>>>>> 751dc237
             continue
         if isbuffer(item) and len(item) in (1, 2, 4, 8, 16):
             sliced[k] = int.from_bytes(item, 'little')
@@ -1396,8 +1391,6 @@
         value = super().__call__(data)
         if isbuffer(value):
             return value
-        if isinstance(value, str):
-            return value.encode()
         if hasattr(value, '__iter__'):
             try:
                 if len(value) == 1:
